# -*- coding: utf-8 -*-
#
# MDAnalysis documentation build configuration file, created by
# sphinx-quickstart on Mon Sep 27 09:39:55 2010.
#
# This file is execfile()d with the current directory set to its containing dir.
#
# Note that not all possible configuration values are present in this
# autogenerated file.
#
# All configuration values have a default; values that are commented out
# serve to show the default.

import sys, os, platform

# If extensions (or modules to document with autodoc) are in another directory,
# add these directories to sys.path here. If the directory is relative to the
# documentation root, use os.path.abspath to make it absolute, like shown
# here.

# Little trick to make sure sphinx use the dev build if present
build_path = "../../../build/lib.%s-%s-%s" % (platform.system().lower(),
                                              platform.machine(),
                                              ".".join(platform.python_version_tuple()[:2]))
build_path = os.path.abspath(build_path)
if os.path.exists(build_path):
    sys.path.insert(0, build_path)

#sys.path.insert(0, os.path.abspath('.'))
#sys.path.insert(0, '../../../MDAnalysis/analysis/')

# -- General configuration -----------------------------------------------------

# If your documentation needs a minimal Sphinx version, state it here.
#needs_sphinx = '1.0'

# Add any Sphinx extension module names here, as strings. They can be extensions
# coming with Sphinx (named 'sphinx.ext.*') or your custom ones.
extensions = ['sphinx.ext.autodoc', 'sphinx.ext.intersphinx',
              'sphinx.ext.mathjax', 'sphinx.ext.viewcode']

# Add any paths that contain templates here, relative to this directory.
templates_path = ['_templates']

# The suffix of source filenames.
source_suffix = '.rst'

# The encoding of source files.
#source_encoding = 'utf-8-sig'

# The master toctree document.
# 'index' has the advantage that it is immediately picked up by the webserver
master_doc = 'index'

# General information about the project.
# (take the list from AUTHORS)
authors = u"""Naveen Michaud-Agrawal, Elizabeth J. Denning, Joshua Adelman,
    Christian Beckstein (logo), Sébastien Buchoux, David Caplan, Jan Domański, Xavier Deupi,
<<<<<<< HEAD
    Philip Fowler, Joseph Goose, Lukas Grossar, Benjamin Hall, Jinju Lu, Danny Parton,
    Joshua L. Phillips, Tyler Reddy, Paul Rigor, Andy Somogyi, Lukas Stelzl, Zhuyi Xue,
=======
    Philip Fowler, Joseph Goose, Lukas Grossar, Benjamin Hall, Jinju Lu, Manuel Nuno Melo, Danny Parton,
    Joshua L. Phillips, Tyler Reddy, Paul Rigor, Andy Somogyi, Lukas Stelzl,
>>>>>>> eb27af24
    and Oliver Beckstein"""
project = u'MDAnalysis'
copyright = u'2005-2013, ' + authors

# The version info for the project you're documenting, acts as replacement for
# |version| and |release|, also used in various other places throughout the
# built documents.
#
# Dynamically calculate the version
packageversion = __import__('MDAnalysis').__version__
# The short X.Y version.
version = '.'.join(packageversion.split('.')[:2])
# The full version, including alpha/beta/rc tags.
release = packageversion

# The language for content autogenerated by Sphinx. Refer to documentation
# for a list of supported languages.
#language = None

# There are two options for replacing |today|: either, you set today to some
# non-false value, then it is used:
#today = ''
# Else, today_fmt is used as the format for a strftime call.
#today_fmt = '%B %d, %Y'

# List of patterns, relative to source directory, that match files and
# directories to ignore when looking for source files.
exclude_patterns = []

# The reST default role (used for this markup: `text`) to use for all documents.
#default_role = None

# If true, '()' will be appended to :func: etc. cross-reference text.
#add_function_parentheses = True

# If true, the current module name will be prepended to all description
# unit titles (such as .. function::).
#add_module_names = True

# If true, sectionauthor and moduleauthor directives will be shown in the
# output. They are ignored by default.
#show_authors = False

# The name of the Pygments (syntax highlighting) style to use.
pygments_style = 'sphinx'

# A list of ignored prefixes for module index sorting.
#modindex_common_prefix = []

#to include decorated objects like __init__
autoclass_content = 'both'

# -- Options for HTML output ---------------------------------------------------

# The theme to use for HTML and HTML Help pages.  See the documentation for
# a list of builtin themes.
html_theme = 'sphinxdoc'

# Theme options are theme-specific and customize the look and feel of a theme
# further.  For a list of options available for each theme, see the
# documentation.
#html_theme_options = {}

# Add any paths that contain custom themes here, relative to this directory.
#html_theme_path = []

# The name for this set of Sphinx documents.  If None, it defaults to
# "<project> v<release> documentation".
#html_title = None

# A shorter title for the navigation bar.  Default is the same as html_title.
#html_short_title = None

# The name of an image file (relative to this directory) to place at the top
# of the sidebar.
html_logo = "logos/mdanalysis-logo-200x150.png"

# The name of an image file (within the static path) to use as favicon of the
# docs.  This file should be a Windows icon file (.ico) being 16x16 or 32x32
# pixels large.
html_favicon = "logos/mdanalysis-logo.ico"

# Add any paths that contain custom static files (such as style sheets) here,
# relative to this directory. They are copied after the builtin static files,
# so a file named "default.css" will overwrite the builtin "default.css".
#html_static_path = ['_static']

# If not '', a 'Last updated on:' timestamp is inserted at every page bottom,
# using the given strftime format.
#html_last_updated_fmt = '%b %d, %Y'

# If true, SmartyPants will be used to convert quotes and dashes to
# typographically correct entities.
#html_use_smartypants = True

# Custom sidebar templates, maps document names to template names.
#html_sidebars = {}

# Additional templates that should be rendered to pages, maps page names to
# template names.
#html_additional_pages = {}

# If false, no module index is generated.
#html_domain_indices = True

# If false, no index is generated.
#html_use_index = True

# If true, the index is split into individual pages for each letter.
#html_split_index = False

# If true, links to the reST sources are added to the pages.
#html_show_sourcelink = True

# If true, "Created using Sphinx" is shown in the HTML footer. Default is True.
#html_show_sphinx = True

# If true, "(C) Copyright ..." is shown in the HTML footer. Default is True.
#html_show_copyright = True

# If true, an OpenSearch description file will be output, and all pages will
# contain a <link> tag referring to it.  The value of this option must be the
# base URL from which the finished HTML is served.
html_use_opensearch = 'http://packages.python.org/MDAnalysis/'

# This is the file name suffix for HTML files (e.g. ".xhtml").
#html_file_suffix = None

# Output file base name for HTML help builder.
htmlhelp_basename = 'MDAnalysisdoc'


# -- Options for LaTeX output --------------------------------------------------

# The paper size ('letter' or 'a4').
#latex_paper_size = 'letter'

# The font size ('10pt', '11pt' or '12pt').
#latex_font_size = '10pt'

# Grouping the document tree into LaTeX files. List of tuples
# (source start file, target name, title, author, documentclass [howto/manual]).
latex_documents = [
  ('MDAnalysis.tex', u'MDAnalysis Documentation',
   authors, 'manual'),
]

# The name of an image file (relative to this directory) to place at the top of
# the title page.
#latex_logo = None

# For "manual" documents, if this is true, then toplevel headings are parts,
# not chapters.
#latex_use_parts = False

# If true, show page references after internal links.
#latex_show_pagerefs = False

# If true, show URL addresses after external links.
#latex_show_urls = False

# Additional stuff for the LaTeX preamble.
#latex_preamble = ''

# Documents to append as an appendix to all manuals.
#latex_appendices = []

# If false, no module index is generated.
#latex_domain_indices = True


# -- Options for manual page output --------------------------------------------

# One entry per manual page. List of tuples
# (source start file, name, description, authors, manual section).
man_pages = [
    ('mdanalysis', u'MDAnalysis Documentation',
     [authors], 1)
]


# -- Options for Epub output ---------------------------------------------------

# Bibliographic Dublin Core info.
epub_title = u'MDAnalysis'
epub_author = authors
epub_publisher = 'Arizona State University, Tempe, Arizona, USA'
epub_copyright = u'2013, '+authors

# The language of the text. It defaults to the language option
# or en if the language is not set.
#epub_language = ''

# The scheme of the identifier. Typical schemes are ISBN or URL.
#epub_scheme = ''

# The unique identifier of the text. This can be a ISBN number
# or the project homepage.
#epub_identifier = ''

# A unique identification for the text.
#epub_uid = ''

# HTML files that should be inserted before the pages created by sphinx.
# The format is a list of tuples containing the path and title.
#epub_pre_files = []

# HTML files shat should be inserted after the pages created by sphinx.
# The format is a list of tuples containing the path and title.
#epub_post_files = []

# A list of files that should not be packed into the epub file.
#epub_exclude_files = []

# The depth of the table of contents in toc.ncx.
#epub_tocdepth = 3

# Allow duplicate toc entries.
#epub_tocdup = True


# Configuration for intersphinx: refer to the Python standard library
# and other packages used by MDAnalysis
intersphinx_mapping = {'http://docs.python.org/': None,
                       'http://docs.scipy.org/doc/numpy/': None,
                       'http://docs.scipy.org/doc/scipy/reference/': None,
                       'http://matplotlib.org': None,
                       'http://networkx.github.io/documentation/latest/': None,
                       }<|MERGE_RESOLUTION|>--- conflicted
+++ resolved
@@ -56,13 +56,8 @@
 # (take the list from AUTHORS)
 authors = u"""Naveen Michaud-Agrawal, Elizabeth J. Denning, Joshua Adelman,
     Christian Beckstein (logo), Sébastien Buchoux, David Caplan, Jan Domański, Xavier Deupi,
-<<<<<<< HEAD
-    Philip Fowler, Joseph Goose, Lukas Grossar, Benjamin Hall, Jinju Lu, Danny Parton,
-    Joshua L. Phillips, Tyler Reddy, Paul Rigor, Andy Somogyi, Lukas Stelzl, Zhuyi Xue,
-=======
     Philip Fowler, Joseph Goose, Lukas Grossar, Benjamin Hall, Jinju Lu, Manuel Nuno Melo, Danny Parton,
     Joshua L. Phillips, Tyler Reddy, Paul Rigor, Andy Somogyi, Lukas Stelzl,
->>>>>>> eb27af24
     and Oliver Beckstein"""
 project = u'MDAnalysis'
 copyright = u'2005-2013, ' + authors
