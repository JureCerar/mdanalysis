from six import StringIO
from six.moves import zip

import MDAnalysis as mda
import numpy as np
import os

from nose.plugins.attrib import attr
from numpy.testing import (assert_equal, assert_, dec,
                           assert_array_almost_equal,
                           assert_almost_equal, assert_raises, assert_)
from unittest import TestCase

from MDAnalysisTests.coordinates.reference import (RefAdKSmall, Ref4e43,
                                                   RefAdK)
from MDAnalysisTests.coordinates.base import _SingleFrameReader
from MDAnalysisTests.datafiles import (PDB, PDB_small, PDB_multiframe,
                                       XPDB_small, PSF, DCD, CONECT, CRD,
                                       INC_PDB, PDB_xlserial, ALIGN, ENT,
                                       PDB_cm, PDB_cm_gz, PDB_cm_bz2,
                                       PDB_mc, PDB_mc_gz, PDB_mc_bz2)
from MDAnalysisTests.plugins.knownfailure import knownfailure
from MDAnalysisTests import parser_not_found, tempdir

class TestPDBReader(_SingleFrameReader):
    def setUp(self):
        # can lead to race conditions when testing in parallel
        self.universe = mda.Universe(RefAdKSmall.filename)
        # 3 decimals in PDB spec
        # http://www.wwpdb.org/documentation/format32/sect9.html#ATOM
        self.prec = 3


    def test_uses_PDBReader(self):
        from MDAnalysis.coordinates.PDB import PDBReader

        assert_(isinstance(self.universe.trajectory, PDBReader),
                "failed to choose PDBReader")


    def test_dimensions(self):
        assert_almost_equal(
            self.universe.trajectory.ts.dimensions, RefAdKSmall.ref_unitcell,
            self.prec,
            "PDBReader failed to get unitcell dimensions from CRYST1")

    def test_ENT(self):
        from MDAnalysis.coordinates.PDB import PDBReader
        self.universe = mda.Universe(ENT)
        assert_(isinstance(self.universe.trajectory, PDBReader),
            "failed to choose PDBReader")


class _PDBMetadata(TestCase, Ref4e43):


    def setUp(self):
        self.universe = mda.Universe(self.filename)

    def tearDown(self):
        del self.universe

    def test_HEADER(self):
        assert_equal(self.universe.trajectory.header,
                     self.header,
                     err_msg="HEADER record not correctly parsed")

    def test_TITLE(self):
        try:
            title = self.universe.trajectory.title
        except AttributeError:
            raise AssertionError("Reader does not have a 'title' attribute.")
        assert_equal(len(title),
                     len(self.title),
                     err_msg="TITLE does not contain same number of lines")
        for lineno, (parsed, reference) in enumerate(zip(title, self.title),
                                                     start=1):
            assert_equal(parsed,
                         reference,
                         err_msg="TITLE line {0} do not match".format(lineno))

    def test_COMPND(self):
        try:
            compound = self.universe.trajectory.compound
        except AttributeError:
            raise AssertionError(
                "Reader does not have a 'compound' attribute.")
        assert_equal(len(compound),
                     len(self.compnd),
                     err_msg="COMPND does not contain same number of lines")
        for lineno, (parsed, reference) in enumerate(zip(compound,
                                                         self.compnd),
                                                     start=1):
            assert_equal(parsed,
                         reference,
                         err_msg="COMPND line {0} do not match".format(lineno))

    def test_REMARK(self):
        try:
            remarks = self.universe.trajectory.remarks
        except AttributeError:
            raise AssertionError("Reader does not have a 'remarks' attribute.")
        assert_equal(len(remarks),
                     self.num_remarks,
                     err_msg="REMARK does not contain same number of lines")
        # only look at the first 5 entries
        for lineno, (parsed, reference) in enumerate(
                zip(remarks[:self.nmax_remarks],
                    self.remarks[:self.nmax_remarks]),
                start=1):
            assert_equal(parsed,
                         reference,
                         err_msg="REMARK line {0} do not match".format(lineno))



class TestExtendedPDBReader(_SingleFrameReader):
    def setUp(self):
        self.universe = mda.Universe(PDB_small,
                                     topology_format="XPDB",
                                     format="XPDB")
        # 3 decimals in PDB spec
        # http://www.wwpdb.org/documentation/format32/sect9.html#ATOM
        self.prec = 3

    def test_long_resSeq(self):
        # it checks that it can read a 5-digit resid
        self.universe = mda.Universe(XPDB_small, topology_format="XPDB")
        u = self.universe.select_atoms(
            'resid 1 or resid 10 or resid 100 or resid 1000 or resid 10000')
        assert_equal(u[4].resid, 10000, "can't read a five digit resid")


class TestPDBWriter(TestCase):
    @dec.skipif(parser_not_found('DCD'),
                'DCD parser not available. Are you using python 3?')
    def setUp(self):
        self.universe = mda.Universe(PSF, PDB_small)
        self.universe2 = mda.Universe(PSF, DCD)
        # 3 decimals in PDB spec
        # http://www.wwpdb.org/documentation/format32/sect9.html#ATOM
        self.prec = 3
        ext = ".pdb"
        self.tmpdir = tempdir.TempDir()
        self.outfile = self.tmpdir.name + '/primitive-pdb-writer' + ext

    def tearDown(self):
        try:
            os.unlink(self.outfile)
        except OSError:
            pass
        del self.universe, self.universe2
        del self.tmpdir

    def test_writer(self):
        "Test writing from a single frame PDB file to a PDB file." ""
        self.universe.atoms.write(self.outfile)
<<<<<<< HEAD
        u = mda.Universe(PSF, self.outfile, permissive=True)
        assert_almost_equal(u.atoms.positions,
                            self.universe.atoms.positions, self.prec,
                            err_msg="Writing PDB file with PrimitivePDBWriter "
=======
        u = mda.Universe(PSF, self.outfile)
        assert_almost_equal(u.atoms.positions,
                            self.universe.atoms.positions, self.prec,
                            err_msg="Writing PDB file with PDBWriter "
>>>>>>> 004125eb
                            "does not reproduce original coordinates")

    @attr('issue')
    def test_write_single_frame_Writer(self):
        """Test writing a single frame from a DCD trajectory to a PDB using
        MDAnalysis.Writer (Issue 105)"""
        u = self.universe2
        W = mda.Writer(self.outfile)
        u.trajectory[50]
        W.write(u.select_atoms('all'))
        W.close()
        u2 = mda.Universe(self.outfile)
        assert_equal(u2.trajectory.n_frames,
                     1,
                     err_msg="The number of frames should be 1.")

    @attr('issue')
    def test_write_single_frame_AtomGroup(self):
        """Test writing a single frame from a DCD trajectory to a PDB using
        AtomGroup.write() (Issue 105)"""
        u = self.universe2
        u.trajectory[50]
        u.atoms.write(self.outfile)
        u2 = mda.Universe(PSF, self.outfile)
        assert_equal(u2.trajectory.n_frames,
                     1,
                     err_msg="Output PDB should only contain a single frame")
        assert_almost_equal(u2.atoms.positions, u.atoms.positions,
                            self.prec, err_msg="Written coordinates do not "
                            "agree with original coordinates from frame %d" %
                            u.trajectory.frame)

    @attr('issue')
    def test_check_coordinate_limits_min(self):
        """Test that illegal PDB coordinates (x <= -999.9995 A) are caught
        with ValueError (Issue 57)"""
        # modify coordinates so we need our own copy or we could mess up
        # parallel tests
<<<<<<< HEAD
        u = mda.Universe(PSF, PDB_small, permissive=True)
        u.atoms[2000].position[1] = -999.9995
=======
        u = mda.Universe(PSF, PDB_small)
        u.atoms[2000].position = -999.9995
>>>>>>> 004125eb
        assert_raises(ValueError, u.atoms.write, self.outfile)

    @attr('issue')
    def test_check_coordinate_limits_max(self):
        """Test that illegal PDB coordinates (x > 9999.9995 A) are caught
        with ValueError (Issue 57)"""
        # modify coordinates so we need our own copy or we could mess up
        # parallel tests
        u = mda.Universe(PSF, PDB_small)
        # OB: 9999.99951 is not caught by '<=' ?!?
<<<<<<< HEAD
        u.atoms[1000].position[1] = 9999.9996
=======
        u.atoms[1000].position = 9999.9996
>>>>>>> 004125eb
        assert_raises(ValueError, u.atoms.write, self.outfile)
        del u

    @attr('issue')
    def test_check_header_title_multiframe(self):
        """Check whether HEADER and TITLE are written just once in a multi-
        frame PDB file (Issue 741)"""
        u = mda.Universe(PSF, DCD)
        pdb = mda.Writer(self.outfile, multiframe=True)
        protein = u.select_atoms("protein and name CA")
        for ts in u.trajectory[:5]:
            pdb.write(protein)
        pdb.close()

        with open(self.outfile) as f:
            got_header = 0
            got_title = 0
            for line in f:
                if line.startswith('HEADER'):
                    got_header += 1
                    assert_(got_header <= 1, "There should be only one HEADER.")
                elif line.startswith('TITLE'):
                    got_title += 1
                    assert_(got_title <= 1, "There should be only one TITLE.")


class TestMultiPDBReader(TestCase):
    def setUp(self):
        self.multiverse = mda.Universe(PDB_multiframe,
                                       guess_bonds=True)
        self.multiverse.build_topology()
        self.conect = mda.Universe(CONECT, guess_bonds=True)
        self.conect.build_topology()

    def tearDown(self):
        del self.multiverse
        del self.conect

    @attr('slow')
    def test_n_frames(self):
        assert_equal(self.multiverse.trajectory.n_frames, 24,
                     "Wrong number of frames read from PDB muliple model file")

    @attr('slow')
    def test_n_atoms_frame(self):
        u = self.multiverse
        desired = 392
        for frame in u.trajectory:
            assert_equal(len(u.atoms), desired, err_msg="The number of atoms "
                         "in the Universe (%d) does not" " match the number "
                         "of atoms in the test case (%d) at frame %d" % (
                             len(u.atoms), desired, u.trajectory.frame))

    @attr('slow')
    def test_rewind(self):
        u = self.multiverse
        u.trajectory[11]
        assert_equal(u.trajectory.ts.frame, 11,
                     "Failed to forward to 11th frame (frame index 11)")
        u.trajectory.rewind()
        assert_equal(u.trajectory.ts.frame, 0,
                     "Failed to rewind to 0th frame (frame index 0)")

    @attr('slow')
    def test_iteration(self):
        u = self.multiverse
        frames = []
        for frame in u.trajectory:
            pass
        # should rewind after previous test
        # problem was: the iterator is NoneType and next() cannot be called
        for ts in u.trajectory:
            frames.append(ts)
        assert_equal(
            len(frames), u.trajectory.n_frames,
            "iterated number of frames %d is not the expected number %d; "
            "trajectory iterator fails to rewind" %
            (len(frames), u.trajectory.n_frames))

    @attr('slow')
    def test_slice_iteration(self):
        u = self.multiverse
        frames = []
        for ts in u.trajectory[4:-2:4]:
            frames.append(ts.frame)
        assert_equal(np.array(frames),
                     np.arange(u.trajectory.n_frames)[4:-2:4],
                     err_msg="slicing did not produce the expected frames")

    @attr('slow')
    def test_conect_bonds_conect(self):
        conect = self.conect
        assert_equal(len(conect.atoms), 1890)
        assert_equal(len(conect.bonds), 1922)

        with tempdir.in_tempdir():
            try:
                outfile = 'test-pdb-hbonds.pdb'
                self.conect.atoms.write(outfile, bonds="conect")
                u1 = mda.Universe(outfile, guess_bonds=True)
            finally:
                os.unlink(outfile)
            assert_equal(len(u1.atoms), 1890)
            assert_equal(len(u1.bonds), 1922)

    @attr('slow')
    def test_conect_bonds_all(self):
        conect = self.conect
        assert_equal(len(conect.atoms), 1890)
        assert_equal(len(conect.bonds), 1922)

        with tempdir.in_tempdir():
            try:
                outfile = 'pdb-connect-bonds.pdb'
                self.conect.atoms.write(outfile, bonds="all")
                u2 = mda.Universe(outfile, guess_bonds=True)
            finally:
                os.unlink(outfile)
            assert_equal(len(u2.atoms), 1890)
            assert_equal(len([b for b in u2.bonds if not b.is_guessed]), 1922)

        #assert_equal(len([b for b in conect.bonds if not b.is_guessed]), 1922)

    @attr('slow')
    def test_numconnections(self):
        u = self.multiverse

        # the bond list is sorted - so swaps in input pdb sequence should not
        # be a problem
        desired = [[48, 365],
                   [99, 166],
                   [166, 99],
                   [249, 387],
                   [313, 331],
                   [331, 313, 332, 340],
                   [332, 331, 333, 338, 341],
                   [333, 332, 334, 342, 343],
                   [334, 333, 335, 344, 345],
                   [335, 334, 336, 337],
                   [336, 335],
                   [337, 335, 346, 347, 348], [338, 332, 339, 349],
                   [339, 338],
                   [340, 331],
                   [341, 332],
                   [342, 333],
                   [343, 333],
                   [344, 334],
                   [345, 334],
                   [346, 337],
                   [347, 337],
                   [348, 337],
                   [349, 338],
                   [365, 48],
                   [387, 249]]

        def helper(atoms, bonds):
            """
            Convert a bunch of atoms and bonds into a list of CONECT records
            """
            con = {}

            for bond in bonds:
                a1, a2 = bond[0].index, bond[1].index
                if a1 not in con:
                    con[a1] = []
                if a2 not in con:
                    con[a2] = []
                con[a2].append(a1)
                con[a1].append(a2)

            atoms = sorted([a.index for a in atoms])

            conect = [([a, ] + sorted(con[a])) for a in atoms if a in con]
            conect = [[a + 1 for a in c] for c in conect]

            return conect

        conect = helper(self.multiverse.atoms, [b for b in u.bonds
                                                if not b.is_guessed])
        assert_equal(conect, desired, err_msg="The bond list does not match "
                     "the test reference; len(actual) is %d, len(desired) "
                     "is %d" % (len(u._topology['bonds']), len(desired)))


class TestMultiPDBWriter(TestCase):
    @dec.skipif(parser_not_found('DCD'),
                'DCD parser not available. Are you using python 3?')
    def setUp(self):
        self.universe = mda.Universe(PSF, PDB_small)
        self.multiverse = mda.Universe(PDB_multiframe)
        self.universe2 = mda.Universe(PSF, DCD)
        # 3 decimals in PDB spec
        # http://www.wwpdb.org/documentation/format32/sect9.html#ATOM
        self.prec = 3
        ext = ".pdb"
        self.tmpdir = tempdir.TempDir()
        self.outfile = self.tmpdir.name + '/multiwriter-test-1' + ext
        self.outfile2 = self.tmpdir.name + '/multiwriter-test-2' + ext

    def tearDown(self):
        try:
            os.unlink(self.outfile)
        except OSError:
            pass
        try:
            os.unlink(self.outfile2)
        except OSError:
            pass
        del self.universe, self.multiverse, self.universe2
        del self.tmpdir

    @attr('slow')
    def test_write_atomselection(self):
        """Test if multiframe writer can write selected frames for an
        atomselection."""
        u = self.multiverse
        group = u.select_atoms('name CA', 'name C')
        desired_group = 56
        desired_frames = 6
        pdb = mda.Writer(self.outfile, multiframe=True, start=12, step=2)
        for ts in u.trajectory[-6:]:
            pdb.write(group)
        pdb.close()
        u2 = mda.Universe(self.outfile)
        assert_equal(len(u2.atoms), desired_group,
                     err_msg="MultiPDBWriter trajectory written for an "
                     "AtomGroup contains %d atoms, it should contain %d" % (
                         len(u2.atoms), desired_group))

        assert_equal(len(u2.trajectory), desired_frames,
                     err_msg="MultiPDBWriter trajectory written for an "
                     "AtomGroup contains %d frames, it should have %d" % (
                         len(u.trajectory), desired_frames))

    @attr('slow')
    def test_write_all_timesteps(self):
        """
        Test write_all_timesteps() of the  multiframe writer (selected frames
        for an atomselection)
        """
        u = self.multiverse
        group = u.select_atoms('name CA', 'name C')
        desired_group = 56
        desired_frames = 6

        pdb = mda.Writer(self.outfile, multiframe=True, start=12, step=2)
        pdb.write_all_timesteps(group)
        u2 = mda.Universe(self.outfile)
        assert_equal(len(u2.atoms), desired_group,
                     err_msg="MultiPDBWriter trajectory written for an "
                     "AtomGroup contains %d atoms, it should contain %d" % (
                         len(u2.atoms), desired_group))

        assert_equal(len(u2.trajectory), desired_frames,
                     err_msg="MultiPDBWriter trajectory written for an "
                     "AtomGroup contains %d frames, it should have %d" % (
                         len(u.trajectory), desired_frames))

    @attr('slow')
    def test_write_atoms(self):
        u = self.universe2
        W = mda.Writer(self.outfile, multiframe=True)
        # 2 frames expceted
        for ts in u.trajectory[-2:]:
            W.write(u.atoms)
        W.close()
        u0 = mda.Universe(self.outfile)
        assert_equal(u0.trajectory.n_frames,
                     2,
                     err_msg="The number of frames should be 3.")


class TestPDBReaderBig(TestCase, RefAdK):
    def setUp(self):
        self.universe = mda.Universe(PDB)
        self.prec = 6

    def tearDown(self):
        del self.universe

    @dec.slow
    def test_load_pdb(self):
        U = self.universe
        assert_equal(len(U.atoms), self.ref_n_atoms,
                     "load Universe from big PDB")
        assert_equal(U.atoms.select_atoms('resid 150 and name HA2').atoms[0],
                     U.atoms[self.ref_E151HA2_index], "Atom selections")

    @dec.slow
    def test_selection(self):
        na = self.universe.select_atoms('resname NA+')
        assert_equal(len(na), self.ref_Na_sel_size,
                     "Atom selection of last atoms in file")

    @dec.slow
    def test_n_atoms(self):
        assert_equal(self.universe.trajectory.n_atoms, self.ref_n_atoms,
                     "wrong number of atoms")

    @dec.slow
    def test_n_frames(self):
        assert_equal(self.universe.trajectory.n_frames, 1,
                     "wrong number of frames")

    @dec.slow
    def test_time(self):
        assert_equal(self.universe.trajectory.time, 0.0,
                     "wrong time of the frame")

    @dec.slow
    def test_frame(self):
        assert_equal(self.universe.trajectory.frame, 0, "wrong frame number")

    @dec.slow
    def test_dt(self):
        """testing that accessing universe.trajectory.dt returns the default
        of 1.0 ps"""
        assert_equal(self.universe.trajectory.dt, 1.0)

    @dec.slow
    def test_coordinates(self):
        A10CA = self.universe.SYSTEM.CA[10]
        assert_almost_equal(A10CA.position,
                            self.ref_coordinates['A10CA'],
                            self.prec,
                            err_msg="wrong coordinates for A10:CA")

    @dec.slow
    def test_distances(self):
        NTERM = self.universe.SYSTEM.N[0]
        CTERM = self.universe.SYSTEM.C[-1]
        d = mda.lib.mdamath.norm(NTERM.position - CTERM.position)
        assert_almost_equal(d, self.ref_distances['endtoend'], self.prec,
                            err_msg="wrong distance between M1:N and G214:C")

    @dec.slow
    def test_selection(self):
        na = self.universe.select_atoms('resname NA+')
        assert_equal(len(na), self.ref_Na_sel_size,
                     "Atom selection of last atoms in file")

    @dec.slow
    @attr('issue')
    def test_unitcell(self):
        assert_array_almost_equal(
            self.universe.coord.dimensions,
            self.ref_unitcell,
            self.prec,
            err_msg="unit cell dimensions (rhombic dodecahedron), issue 60")

    @dec.slow
    def test_volume(self):
        assert_almost_equal(
            self.universe.coord.volume,
            self.ref_volume,
            0,
            err_msg="wrong volume for unitcell (rhombic dodecahedron)")

    def test_n_residues(self):
        # Should have first 10000 residues, then another 1302
        assert_(len(self.universe.residues) == 10000 + 1302)

    def test_first_residue(self):
        # First residue is a MET, shouldn't be smushed together
        # with a water
        assert_(len(self.universe.residues[0]) == 19)


class TestIncompletePDB(object):
    """Tests for Issue #396

    Reads an incomplete (but still intelligible) PDB file
    """

    def setUp(self):
        self.u = mda.Universe(INC_PDB)

    def tearDown(self):
        del self.u

    def test_natoms(self):
        assert_equal(len(self.u.atoms), 3)

    def test_coords(self):
        assert_array_almost_equal(self.u.atoms.positions,
                                  np.array([[111.2519989, 98.3730011,
                                             98.18699646],
                                            [111.20300293, 101.74199677,
                                             96.43000031], [107.60700226,
                                                            102.96800232,
                                                            96.31600189]],
                                           dtype=np.float32))

    def test_dims(self):
        assert_array_almost_equal(self.u.dimensions,
                                  np.array([216.48899841, 216.48899841,
                                            216.48899841, 90., 90., 90.],
                                           dtype=np.float32))

    def test_names(self):
        assert_(all(self.u.atoms.names == 'CA'))

    def test_residues(self):
        assert_equal(len(self.u.residues), 3)

    def test_resnames(self):
        assert_equal(len(self.u.atoms.resnames), 3)
        assert_('VAL' in self.u.atoms.resnames)
        assert_('LYS' in self.u.atoms.resnames)
        assert_('PHE' in self.u.atoms.resnames)

    def test_reading_trajectory(self):
        for ts in self.u.trajectory:
            pass

    def test_occupancy(self):
        occupancies = self.u.atoms.occupancies
        assert_array_almost_equal(occupancies, np.ones(len(occupancies)))

    def test_set_occupancy(self):
        for atom in self.u.atoms:
            atom.occupancy = 0
        assert_almost_equal(self.u.atoms.occupancies,
                            np.zeros(self.u.atoms.n_atoms))

    def test_set_occupancies(self):
        self.u.atoms.occupancies = 0.0
        assert_almost_equal(self.u.atoms.occupancies,
                            np.zeros(self.u.atoms.n_atoms))


class TestPDBXLSerial(object):
    """For Issue #446"""

    def setUp(self):
        self.u = mda.Universe(PDB_xlserial)

    def tearDown(self):
        del self.u

    def test_load(self):
        # Check that universe loads ok, should be 4 atoms
        assert_(len(self.u.atoms) == 4)

    def test_serials(self):
        # These should be none
        assert_(self.u.atoms[0].serial == 99998)
        assert_(self.u.atoms[1].serial == 99999)
        assert_(self.u.atoms[2].serial is None)
        assert_(self.u.atoms[3].serial is None)


# Does not implement Reader.remarks, Reader.header, Reader.title,
# Reader.compounds because the PDB header data in trajectory.metadata are
# already parsed; should perhaps update the PrimitivePDBReader to do the same.


class TestPSF_CRDReader(_SingleFrameReader):
    def setUp(self):
        self.universe = mda.Universe(PSF, CRD)
        self.prec = 5  # precision in CRD (at least we are writing %9.5f)


class TestPSF_PDBReader(TestPDBReader):
    def setUp(self):
        self.universe = mda.Universe(PSF, PDB_small)
        # 3 decimals in PDB spec
        # http://www.wwpdb.org/documentation/format32/sect9.html#ATOM
        self.prec = 3

    def test_uses_PDBReader(self):
        from MDAnalysis.coordinates.PDB import PDBReader

        assert_(isinstance(self.universe.trajectory, PDBReader),
                "failed to choose PDBReader")


class TestPDBWriterOccupancies(object):
    """Tests for Issue #620"""
    def setUp(self):
        self.tempdir = tempdir.TempDir()
        self.outfile = self.tempdir.name + '/occ.pdb'

    def tearDown(self):
        try:
            os.unlink(self.outfile)
        except OSError:
            pass
        del self.tempdir
        del self.outfile

    def test_write_occupancies(self):
        """Modify occupancies, write out the file and check"""
        u = mda.Universe(PDB_small)

        u.atoms.occupancies = 0.12

        u.atoms.write(self.outfile)

        u2 = mda.Universe(self.outfile)

        assert_(all(u2.atoms.occupancies == 0.12))


class TestWriterAlignments(object):
    def __init__(self):
        u = mda.Universe(ALIGN)
        self.tmpdir = tempdir.TempDir()
        outfile = self.tmpdir.name + '/nucl.pdb'
        u.atoms.write(outfile)
        self.writtenstuff = open(outfile, 'r').readlines()

    def test_atomname_alignment(self):
        # Our PDBWriter adds some stuff up top, so line 1 happens at [4]
        refs = ("ATOM      1  H5T",
                "ATOM      2  CA ",
                "ATOM      3 CA  ",
                "ATOM      4 H5''",)
        for written, reference in zip(self.writtenstuff[4:], refs):
            assert_equal(written[:16], reference)

    def test_atomtype_alignment(self):
        result_line = ("ATOM      1  H5T GUA R   1       7.974   6.430   9.561"
                       "  1.00  0.00      RNAA H\n")
        assert_equal(self.writtenstuff[4], result_line)

def test_deduce_PDB_atom_name():
    # The Pair named tuple is used to mock atoms as we only need them to have a
    # ``resname`` and a ``name`` attribute.
    Pair = mda.coordinates.PDB.Pair
    def _test_PDB_atom_name(atom, ref_atom_name):
        dummy_file = StringIO()
        name = (mda.coordinates.PDB.PrimitivePDBWriter(dummy_file, n_atoms=1)
                ._deduce_PDB_atom_name(atom))
        assert_equal(name, ref_atom_name)
    test_cases = ((Pair('ASP', 'CA'), ' CA '),  # Regular protein carbon alpha
                  (Pair('GLU', 'OE1'), ' OE1'),
                  (Pair('MSE', 'SE'), 'SE  '),  # Selenium like in 4D3L
                  (Pair('CA', 'CA'), 'CA  '),   # Calcium like in 4D3L
                  (Pair('HDD', 'FE'), 'FE  '),  # Iron from a heme like in 1GGE
                  (Pair('PLC', 'P'), ' P  '),  # Lipid phosphorus (1EIN)
                  )
    for atom, ref_name in test_cases:
        yield _test_PDB_atom_name, atom, ref_name


class TestCrystModelOrder(object):
    """Check offset based reading of pdb files

    Checks
     - len
     - seeking around

    # tests that cryst can precede or follow model header
    # allow frames to follow either of these formats:

    # Case 1 (PDB_mc)
    # MODEL
    # ...
    # ENDMDL
    # CRYST

    # Case 2 (PDB_cm)
    # CRYST
    # MODEL
    # ...
    # ENDMDL
    """
    boxsize = [80, 70, 60]
    position = [10, 20, 30]

    def test_order(self):
        for pdbfile in [PDB_cm, PDB_cm_bz2, PDB_cm_gz,
                        PDB_mc, PDB_mc_bz2, PDB_mc_gz]:
            yield self._check_order, pdbfile
            yield self._check_seekaround, pdbfile
            yield self._check_rewind, pdbfile

    @staticmethod
    def _check_len(pdbfile):
        u = mda.Universe(pdbfile)
        assert_(len(u.trajectory) == 3)

    def _check_order(self, pdbfile):
        u = mda.Universe(pdbfile)

        for ts, refbox, refpos in zip(
                u.trajectory, self.boxsize, self.position):
            assert_almost_equal(u.dimensions[0], refbox)
            assert_almost_equal(u.atoms[0].position[0], refpos)

    def _check_seekaround(self, pdbfile):
        u = mda.Universe(pdbfile)

        for frame in [2, 0, 2, 1]:
            u.trajectory[frame]
            assert_almost_equal(u.dimensions[0], self.boxsize[frame])
            assert_almost_equal(u.atoms[0].position[0], self.position[frame])
        
    def _check_rewind(self, pdbfile):
        u = mda.Universe(pdbfile)

        u.trajectory[2]
        u.trajectory.rewind()
        assert_almost_equal(u.dimensions[0], self.boxsize[0])
        assert_almost_equal(u.atoms[0].position[0], self.position[0])


def test_standalone_pdb():
    # check that PDBReader works without n_atoms kwarg
    r = mda.coordinates.PDB.PDBReader(PDB_cm)

    assert_(r.n_atoms == 4)<|MERGE_RESOLUTION|>--- conflicted
+++ resolved
@@ -155,17 +155,10 @@
     def test_writer(self):
         "Test writing from a single frame PDB file to a PDB file." ""
         self.universe.atoms.write(self.outfile)
-<<<<<<< HEAD
-        u = mda.Universe(PSF, self.outfile, permissive=True)
-        assert_almost_equal(u.atoms.positions,
-                            self.universe.atoms.positions, self.prec,
-                            err_msg="Writing PDB file with PrimitivePDBWriter "
-=======
         u = mda.Universe(PSF, self.outfile)
         assert_almost_equal(u.atoms.positions,
                             self.universe.atoms.positions, self.prec,
                             err_msg="Writing PDB file with PDBWriter "
->>>>>>> 004125eb
                             "does not reproduce original coordinates")
 
     @attr('issue')
@@ -204,13 +197,8 @@
         with ValueError (Issue 57)"""
         # modify coordinates so we need our own copy or we could mess up
         # parallel tests
-<<<<<<< HEAD
-        u = mda.Universe(PSF, PDB_small, permissive=True)
+        u = mda.Universe(PSF, PDB_small)
         u.atoms[2000].position[1] = -999.9995
-=======
-        u = mda.Universe(PSF, PDB_small)
-        u.atoms[2000].position = -999.9995
->>>>>>> 004125eb
         assert_raises(ValueError, u.atoms.write, self.outfile)
 
     @attr('issue')
@@ -221,11 +209,7 @@
         # parallel tests
         u = mda.Universe(PSF, PDB_small)
         # OB: 9999.99951 is not caught by '<=' ?!?
-<<<<<<< HEAD
         u.atoms[1000].position[1] = 9999.9996
-=======
-        u.atoms[1000].position = 9999.9996
->>>>>>> 004125eb
         assert_raises(ValueError, u.atoms.write, self.outfile)
         del u
 
