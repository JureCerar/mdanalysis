--- conflicted
+++ resolved
@@ -35,54 +35,6 @@
 import scipy.spatial
 
 from MDAnalysisTests.datafiles import PSF, DCD, DCD2
-<<<<<<< HEAD
-from MDAnalysisTests import parser_not_found, tempdir, module_not_found
-
-
-class TestPSAnalysis(TestCase):
-    @dec.skipif(parser_not_found('DCD'),
-                'DCD parser not available. Are you using python 3?')
-    def setUp(self):
-        self.tmpdir = tempdir.TempDir()
-        self.iu1 = np.triu_indices(3, k=1)
-        self.universe1 = mda.Universe(PSF, DCD)
-        self.universe2 = mda.Universe(PSF, DCD2)
-        self.universe_rev = mda.Universe(PSF, DCD)
-        self.universes = [self.universe1, self.universe2, self.universe_rev]
-        self.psa = PSA.PSAnalysis(self.universes,
-                                  path_select='name CA',
-                                  targetdir=self.tmpdir.name)
-
-        self.psa.generate_paths(align=True)
-        self.psa.paths[-1] = self.psa.paths[-1][::-1,:,:] # reverse third path
-        self._run()
-        self._plot()
-
-    def _run(self):
-        self.psa.run(metric='hausdorff')
-        self.hausd_matrix = self.psa.get_pairwise_distances()
-        self.psa.run(metric='discrete_frechet')
-        self.frech_matrix = self.psa.get_pairwise_distances()
-        self.hausd_dists = self.hausd_matrix[self.iu1]
-        self.frech_dists = self.frech_matrix[self.iu1]
-
-    def _plot(self):
-        self.plot_data = self.psa.plot()
-
-    def tearDown(self):
-        del self.universe1
-        del self.universe2
-        del self.universe_rev
-        del self.psa
-        del self.tmpdir
-
-    def test_hausdorff_bound(self):
-        err_msg = "Some Frechet distances are smaller than corresponding "      \
-                + "Hausdorff distances"
-        assert_array_less(self.hausd_dists, self.frech_dists, err_msg)
-
-    def test_reversal_hausdorff(self):
-=======
 
 
 class TestPSAnalysis(object):
@@ -153,7 +105,6 @@
 
     def test_reversal_hausdorff(self, hausd_matrix):
         """Test whether Hausdorff distances are invariant to path reversal"""
->>>>>>> 2b327cde
         err_msg = "Hausdorff distances changed after path reversal"
         assert_array_almost_equal(hausd_matrix[1,2],
                                   hausd_matrix[0,1],
@@ -286,20 +237,6 @@
     for various Hausdorff distance
     calculation properties.'''
 
-<<<<<<< HEAD
-    def setUp(self):
-        self.random_angles = np.random.random((100,)) * np.pi * 2
-        self.random_columns = np.column_stack((self.random_angles,
-                                               self.random_angles,
-                                               np.zeros((100,))))
-        self.random_columns[...,0] = np.cos(self.random_columns[...,0])
-        self.random_columns[...,1] = np.sin(self.random_columns[...,1])
-        self.random_columns_2 = np.column_stack((self.random_angles,
-                                                 self.random_angles,
-                                                 np.zeros((100,))))
-        self.random_columns_2[1:,0] = np.cos(self.random_columns_2[1:,0]) * 2.0
-        self.random_columns_2[1:,1] = np.sin(self.random_columns_2[1:,1]) * 2.0
-=======
     @pytest.fixture()
     def random_angles(self):
         return np.random.random((100,)) * np.pi * 2
@@ -323,7 +260,6 @@
                                             np.zeros((100,))))
         random_columns_2[1:, 0] = np.cos(random_columns_2[1:, 0]) * 2.0
         random_columns_2[1:, 1] = np.sin(random_columns_2[1:, 1]) * 2.0
->>>>>>> 2b327cde
         # move one point farther out so we don't have two perfect circles
         random_columns_2[0, 0] = np.cos(random_columns_2[0, 0]) * 3.3
         random_columns_2[0, 1] = np.sin(random_columns_2[0, 1]) * 3.3
@@ -367,25 +303,6 @@
     '''Tests for weighted average and symmetric (undirected)
     Hausdorff distance between point sets in 3D.'''
 
-<<<<<<< HEAD
-    def setUp(self):
-        super(TestWeightedAvgHausdorffSymmetric, self).setUp()
-        self.h = PSA.hausdorff_wavg
-        self.distance_matrix = scipy.spatial.distance.cdist(self.path_1,
-                                                            self.path_2)
-        self.expected = (np.mean(np.amin(self.distance_matrix, axis=0)) +
-                         np.mean(np.amin(self.distance_matrix, axis = 1))) / 2.
-
-    def test_asymmetric_weight(self):
-        '''Test to ensure that increasing N points in one of the paths
-        does NOT increase the weight of its contributions.'''
-        inflated_path_1 = np.concatenate((self.path_1, self.path_1))
-        inflated_path_2 = np.concatenate((self.path_2, self.path_2))
-        d_inner_inflation = self.h(inflated_path_1, self.path_2)
-        d_outer_inflation = self.h(self.path_1, inflated_path_2)
-        assert_almost_equal(d_inner_inflation,
-                            d_outer_inflation)
-=======
     @pytest.fixture()
     def expected(self, path_1, path_2):
         distance_matrix = scipy.spatial.distance.cdist(path_1, path_2)
@@ -406,23 +323,11 @@
         d_outer_inflation = h(path_1, inflated_path_2)
         assert_almost_equal(d_inner_inflation, d_outer_inflation)
 
->>>>>>> 2b327cde
 
 class TestAvgHausdorffSymmetric(_BaseHausdorffDistance):
     '''Tests for unweighted average and symmetric (undirected)
     Hausdorff distance between point sets in 3D.'''
 
-<<<<<<< HEAD
-    def setUp(self):
-        super(TestAvgHausdorffSymmetric, self).setUp()
-        self.h = PSA.hausdorff_avg
-        self.distance_matrix = scipy.spatial.distance.cdist(self.path_1,
-                                                            self.path_2)
-        self.expected = np.mean(np.append(np.amin(self.distance_matrix, axis=0),
-                                np.amin(self.distance_matrix, axis = 1)))
-
-    def test_asymmetric_weight(self):
-=======
     @pytest.fixture()
     def expected(self, path_1, path_2):
         distance_matrix = scipy.spatial.distance.cdist(path_1, path_2)
@@ -435,7 +340,6 @@
         return PSA.hausdorff_avg
 
     def test_asymmetric_weight(self, path_1, path_2, h):
->>>>>>> 2b327cde
         '''Test to ensure that increasing N points in one of the paths
         increases the weight of its contributions.'''
         inflated_path_1 = np.concatenate((path_1, path_1))
